import { useState, useRef, useEffect } from "react";
import { useAuth } from "@/contexts/AuthContext";
import { useToast } from "@/hooks/use-toast-simple";
import GuestRestriction from "@/components/auth/GuestRestriction";
import {
  User,
  Mail,
  Phone,
  MapPin,
  Calendar,
  Edit,
  Save,
  Bell,
  Shield,
  CreditCard,
  Settings,
  LogOut,
  Camera,
  Upload,
  Loader2,
} from "lucide-react";
import { Button } from "@/components/ui/button";
import { Card, CardContent, CardHeader, CardTitle } from "@/components/ui/card";
import { Badge } from "@/components/ui/badge";
import { Input } from "@/components/ui/input";
import { Label } from "@/components/ui/label";
import { Textarea } from "@/components/ui/textarea";
import {
  Select,
  SelectContent,
  SelectItem,
  SelectTrigger,
  SelectValue,
} from "@/components/ui/select";
import { Tabs, TabsContent, TabsList, TabsTrigger } from "@/components/ui/tabs";
import { Separator } from "@/components/ui/separator";
import { Switch } from "@/components/ui/switch";
import {
  Dialog,
  DialogContent,
  DialogDescription,
  DialogHeader,
  DialogTitle,
} from "@/components/ui/dialog";
import Layout from "@/components/layout/Layout";
import { bookingsAPI } from "@/services/api";

export default function Profile() {
  const { user, isGuest, isAuthenticated, updateUser, logout } = useAuth();
  const { toast } = useToast();
  const [isEditing, setIsEditing] = useState(false);
  const [isLoading, setIsLoading] = useState(false);
  const [profilePicture, setProfilePicture] = useState<string | null>(null);
  const fileInputRef = useRef<HTMLInputElement>(null);

  // Default image provided
  const defaultImage =
    "https://cdn.builder.io/api/v1/image/assets%2Fe0e990aaf8214381b9783ad82133cc2a%2F726cd8591a334f858722142910fcf4de?format=webp&width=800";

  const [profile, setProfile] = useState({
    name: user?.name || "",
    email: user?.email || "",
    phone: user?.phone || "",
    address: user?.address || "",
    company: user?.profile?.company || user?.company || "",
    dateJoined: user?.createdAt
      ? new Date(user.createdAt).toISOString().split("T")[0]
      : new Date().toISOString().split("T")[0],
    bio: user?.profile?.bio || user?.bio || "",
  });

  // Update profile when user data changes
  useEffect(() => {
<<<<<<< HEAD
  if (user) {
    setProfile({
      name: user.name || "",
      email: user.email || "",
      phone: user.phone || "",
      address: user.address || "",
      company: user.company || "", // Update this line
      dateJoined: user.createdAt
        ? new Date(user.createdAt).toISOString().split("T")[0]
        : new Date().toISOString().split("T")[0],
      bio: user.bio || "", // Update this line
    });
    setProfilePicture(user.profilePicture || null);
  }
}, [user]);
=======
    if (user) {
      setProfile({
        name: user.name || "",
        email: user.email || "",
        phone: user.phone || "",
        address: user.address || "",
        company: user.profile?.company || user.company || "",
        dateJoined: user.createdAt
          ? new Date(user.createdAt).toISOString().split("T")[0]
          : new Date().toISOString().split("T")[0],
        bio: user.profile?.bio || user.bio || "",
      });
      setProfilePicture(user.profilePicture || user.avatar || null);
    }
  }, [user]);
>>>>>>> 782eeff0

  const [notifications, setNotifications] = useState({
    bookingUpdates: true,
    promotions: false,
    serviceReminders: true,
    newsletter: true,
  });

  // Save notification settings to backend
  const saveNotificationSettings = async (
    newSettings: typeof notifications,
  ) => {
    try {
      await updateUser({
        preferences: {
          notifications: newSettings,
        },
      });

      toast({
        title: "Settings Updated",
        description: "Your notification preferences have been saved.",
      });
    } catch (error: any) {
      toast({
        title: "Update Failed",
        description: error.message || "Failed to save notification settings.",
        variant: "destructive",
      });
    }
  };

  const handleSave = async () => {
    setIsLoading(true);
    try {
      await updateUser({
        name: profile.name,
        email: profile.email,
        phone: profile.phone,
        address: profile.address,
        avatar: profilePicture || undefined,
        profilePicture: profilePicture || undefined,
        profile: {
          bio: profile.bio,
          company: profile.company,
        },
        bio: profile.bio,
        company: profile.company,
      });

      setIsEditing(false);
      toast({
        title: "Profile Updated",
        description: "Your profile has been successfully updated.",
      });
    } catch (error: any) {
      toast({
        title: "Update Failed",
        description:
          error.message || "Failed to update profile. Please try again.",
        variant: "destructive",
      });
    } finally {
      setIsLoading(false);
    }
  };

  const handleLogout = () => {
    logout();
    toast({
      title: "Logged Out",
      description: "You have been successfully logged out.",
    });
  };

  const handleProfilePictureUpload = (
    event: React.ChangeEvent<HTMLInputElement>,
  ) => {
    const file = event.target.files?.[0];
    if (file) {
      // Validate file type
      if (!file.type.startsWith("image/")) {
        alert("Please select an image file");
        return;
      }

      // Validate file size (max 5MB)
      if (file.size > 5 * 1024 * 1024) {
        alert("File size must be less than 5MB");
        return;
      }

      const reader = new FileReader();
      reader.onload = (e) => {
        setProfilePicture(e.target?.result as string);
      };
      reader.readAsDataURL(file);
    }
  };

  const handleProfilePictureClick = () => {
    fileInputRef.current?.click();
  };

  const removeProfilePicture = () => {
    setProfilePicture(null);
    if (fileInputRef.current) {
      fileInputRef.current.value = "";
    }
  };

  const [recentActivity, setRecentActivity] = useState([
    {
      id: 1,
      type: "booking",
      description: "Bus booking confirmed - Lamjung to Kathmandu",
      date: "2024-01-20",
      status: "completed",
    },
    {
      id: 2,
      type: "order",
      description: "Construction materials order #ORD-2024-001",
      date: "2024-01-18",
      status: "delivered",
    },
    {
      id: 3,
      type: "service",
      description: "Garage appointment scheduled for tractor service",
      date: "2024-01-22",
      status: "upcoming",
    },
  ]);

  const [loyaltyStats, setLoyaltyStats] = useState({
    totalBookings: 15,
    totalOrders: 8,
    totalSpent: 245000,
    loyaltyPoints: 1250,
    membershipLevel: "Gold",
  });

  const [activityLoading, setActivityLoading] = useState(false);
  const [networkError, setNetworkError] = useState(false);

  // Account action dialog states
  const [passwordDialogOpen, setPasswordDialogOpen] = useState(false);
  const [emailDialogOpen, setEmailDialogOpen] = useState(false);
  const [paymentDialogOpen, setPaymentDialogOpen] = useState(false);

  // Password change form
  const [passwordForm, setPasswordForm] = useState({
    currentPassword: "",
    newPassword: "",
    confirmPassword: "",
  });

  // Email change form
  const [emailForm, setEmailForm] = useState({
    newEmail: "",
    verificationCode: "",
    step: 1, // 1: enter email, 2: verify code
  });

  // Payment methods state
  const [paymentMethods, setPaymentMethods] = useState([
    {
      id: 1,
      type: "Khalti",
      identifier: "**** **** **** 1234",
      isDefault: true,
      expiryDate: "12/25",
    },
    {
      id: 2,
      type: "eSewa",
      identifier: "example@email.com",
      isDefault: false,
      expiryDate: null,
    },
  ]);

  // Load recent activity from backend - MUST be before conditional return
  useEffect(() => {
    const loadRecentActivity = async () => {
      if (!user) return;

      setActivityLoading(true);
      try {
        const response = await bookingsAPI.getBookings({ limit: 5 });
        if (response && response.success && response.bookings) {
          const activities = response.bookings
            .slice(0, 5)
            .map((booking: any, index: number) => ({
              id: booking.id || index + 1,
              type: booking.type || "booking",
              description:
                booking.service?.name ||
                booking.serviceName ||
                "Service booking",
              date: new Date(booking.createdAt || booking.date)
                .toISOString()
                .split("T")[0],
              status: booking.status || "completed",
            }));
          setRecentActivity(activities);
          setNetworkError(false); // Clear any previous network errors
        } else {
          // API returned but no data - keep default mock data
          console.log("API returned but no bookings data available");
          setNetworkError(false);
        }
      } catch (error: any) {
        console.error("Failed to load recent activity:", error);
        setNetworkError(true);
        // Keep the default mock data when API fails
        // This ensures the UI still shows something meaningful
        if (
          error.message?.includes("Failed to fetch") ||
          error.message?.includes("Network error")
        ) {
          console.warn("🔄 Using offline mode due to network issues");
        }
      } finally {
        setActivityLoading(false);
      }
    };

    // Only try to load if user is authenticated
    if (user && !isGuest) {
      loadRecentActivity();
    } else {
      setActivityLoading(false);
    }
  }, [user, isGuest]);

  // Password change handler
  const handlePasswordChange = async () => {
    if (passwordForm.newPassword !== passwordForm.confirmPassword) {
      toast({
        title: "Password Mismatch",
        description: "New passwords don't match.",
        variant: "destructive",
      });
      return;
    }

    if (passwordForm.newPassword.length < 6) {
      toast({
        title: "Password Too Short",
        description: "Password must be at least 6 characters long.",
        variant: "destructive",
      });
      return;
    }

    try {
      const response = await fetch("/api/auth/change-password", {
        method: "POST",
        headers: {
          "Content-Type": "application/json",
          Authorization: `Bearer ${localStorage.getItem("authToken")}`,
        },
        body: JSON.stringify({
          currentPassword: passwordForm.currentPassword,
          newPassword: passwordForm.newPassword,
        }),
      });

      const result = await response.json();

      if (result.success) {
        toast({
          title: "Password Updated",
          description: "Your password has been changed successfully.",
        });
        setPasswordDialogOpen(false);
        setPasswordForm({
          currentPassword: "",
          newPassword: "",
          confirmPassword: "",
        });
      } else {
        throw new Error(result.message || "Password change failed");
      }
    } catch (error: any) {
      toast({
        title: "Password Change Failed",
        description: error.message || "Unable to change password.",
        variant: "destructive",
      });
    }
  };

  // Email verification request
  const handleEmailVerificationRequest = async () => {
    try {
      const response = await fetch("/api/auth/request-email-change", {
        method: "POST",
        headers: {
          "Content-Type": "application/json",
          Authorization: `Bearer ${localStorage.getItem("authToken")}`,
        },
        body: JSON.stringify({
          newEmail: emailForm.newEmail,
        }),
      });

      const result = await response.json();

      if (result.success) {
        toast({
          title: "Verification Code Sent",
          description: `A verification code has been sent to ${emailForm.newEmail}`,
        });
        setEmailForm((prev) => ({ ...prev, step: 2 }));
      } else {
        throw new Error(result.message || "Failed to send verification code");
      }
    } catch (error: any) {
      toast({
        title: "Verification Failed",
        description: error.message || "Unable to send verification code.",
        variant: "destructive",
      });
    }
  };

  // Email change with verification
  const handleEmailChange = async () => {
    try {
      const response = await fetch("/api/auth/change-email", {
        method: "POST",
        headers: {
          "Content-Type": "application/json",
          Authorization: `Bearer ${localStorage.getItem("authToken")}`,
        },
        body: JSON.stringify({
          newEmail: emailForm.newEmail,
          verificationCode: emailForm.verificationCode,
        }),
      });

      const result = await response.json();

      if (result.success) {
        toast({
          title: "Email Updated",
          description: "Your email has been changed successfully.",
        });
        setEmailDialogOpen(false);
        setEmailForm({
          newEmail: "",
          verificationCode: "",
          step: 1,
        });
        // Update user profile with new email
        updateUser({ email: emailForm.newEmail });
      } else {
        throw new Error(result.message || "Email change failed");
      }
    } catch (error: any) {
      toast({
        title: "Email Change Failed",
        description: error.message || "Unable to change email.",
        variant: "destructive",
      });
    }
  };

  // Payment method management
  const addPaymentMethod = (method: any) => {
    setPaymentMethods((prev) => [...prev, { ...method, id: Date.now() }]);
  };

  const removePaymentMethod = (id: number) => {
    setPaymentMethods((prev) => prev.filter((method) => method.id !== id));
    toast({
      title: "Payment Method Removed",
      description: "Payment method has been removed successfully.",
    });
  };

  const setDefaultPaymentMethod = (id: number) => {
    setPaymentMethods((prev) =>
      prev.map((method) => ({
        ...method,
        isDefault: method.id === id,
      })),
    );
    toast({
      title: "Default Payment Updated",
      description: "Default payment method has been updated.",
    });
  };

  // Show guest restriction if user is not authenticated - MUST be after all hooks
  if (!isAuthenticated) {
    return (
      <GuestRestriction
        action="access your profile"
        description="You need to be logged in to view and edit your profile. Create an account to manage your personal information and preferences."
      />
    );
  }

  return (
    <Layout>
      {/* Hero Section */}
      <section className="bg-gradient-to-r from-kanxa-blue to-kanxa-navy text-white py-8 sm:py-12 lg:py-16">
        <div className="container px-4 sm:px-6 lg:px-8">
          <div className="max-w-4xl mx-auto text-center">
            <div className="w-16 h-16 sm:w-20 sm:h-20 lg:w-24 lg:h-24 bg-white/20 rounded-full flex items-center justify-center mx-auto mb-4 overflow-hidden border-2 border-white/30">
              <img
                src={profilePicture || defaultImage}
                alt="Profile"
                className="w-full h-full object-cover"
              />
            </div>
            <h1 className="text-2xl sm:text-3xl lg:text-4xl xl:text-5xl font-bold mb-2 sm:mb-4">
              My Profile
            </h1>
            <p className="text-base sm:text-lg lg:text-xl text-white/90 px-4 sm:px-0">
              Manage your account settings and preferences
            </p>
            {networkError && (
              <div className="bg-orange-500/20 border border-orange-300 text-orange-100 px-4 py-2 rounded-lg mt-4 text-sm mx-4 sm:mx-0">
                <span className="font-medium">⚠️ Offline Mode:</span> Some
                features may be limited due to network connectivity issues.
              </div>
            )}
          </div>
        </div>
      </section>

      {/* Profile Content */}
      <section className="py-6 sm:py-8 lg:py-12">
        <div className="container px-4 sm:px-6 lg:px-8">
          <div className="max-w-6xl mx-auto">
            <Tabs defaultValue="profile" className="w-full">
              <TabsList className="grid w-full grid-cols-2 sm:grid-cols-4 h-auto p-1">
                <TabsTrigger
                  value="profile"
                  className="text-xs sm:text-sm py-2 sm:py-2.5"
                >
                  Profile
                </TabsTrigger>
                <TabsTrigger
                  value="activity"
                  className="text-xs sm:text-sm py-2 sm:py-2.5"
                >
                  Activity
                </TabsTrigger>
                <TabsTrigger
                  value="loyalty"
                  className="text-xs sm:text-sm py-2 sm:py-2.5"
                >
                  Loyalty
                </TabsTrigger>
                <TabsTrigger
                  value="settings"
                  className="text-xs sm:text-sm py-2 sm:py-2.5"
                >
                  Settings
                </TabsTrigger>
              </TabsList>

              <TabsContent
                value="profile"
                className="space-y-4 sm:space-y-6 mt-4 sm:mt-6"
              >
                {/* Profile Picture Section */}
                <Card>
                  <CardHeader className="pb-4">
                    <CardTitle className="text-lg sm:text-xl">
                      Profile Picture
                    </CardTitle>
                  </CardHeader>
                  <CardContent>
                    <div className="flex flex-col sm:flex-row items-start sm:items-center gap-4 sm:gap-6">
                      <div className="relative mx-auto sm:mx-0">
                        <div
                          className="w-20 h-20 sm:w-24 sm:h-24 bg-gray-100 rounded-full flex items-center justify-center overflow-hidden group cursor-pointer border-2 border-gray-200"
                          onClick={handleProfilePictureClick}
                        >
                          <img
                            src={profilePicture || defaultImage}
                            alt="Profile"
                            className="w-full h-full object-cover"
                          />
                          <div className="absolute inset-0 bg-black/50 opacity-0 group-hover:opacity-100 transition-opacity flex items-center justify-center">
                            <Camera className="h-4 w-4 sm:h-5 sm:w-5 text-white" />
                          </div>
                        </div>
                        {profilePicture && (
                          <Button
                            size="sm"
                            variant="destructive"
                            className="absolute -top-2 -right-2 rounded-full w-6 h-6 p-0 text-xs"
                            onClick={(e) => {
                              e.stopPropagation();
                              removeProfilePicture();
                            }}
                          >
                            ×
                          </Button>
                        )}
                      </div>
                      <div className="flex-1 text-center sm:text-left">
                        <h4 className="font-medium mb-2 text-sm sm:text-base">
                          Upload a new profile picture
                        </h4>
                        <p className="text-xs sm:text-sm text-gray-600 mb-4">
                          JPG, PNG or GIF. Maximum file size is 5MB. Click on
                          the image or use the button below to upload.
                        </p>
                        <div className="flex flex-col sm:flex-row gap-2">
                          <Button
                            variant="outline"
                            size="sm"
                            onClick={handleProfilePictureClick}
                            className="text-xs sm:text-sm"
                          >
                            <Upload className="mr-2 h-3 w-3 sm:h-4 sm:w-4" />
                            {profilePicture ? "Change Photo" : "Upload Photo"}
                          </Button>
                          {profilePicture && (
                            <Button
                              variant="outline"
                              size="sm"
                              onClick={removeProfilePicture}
                              className="text-xs sm:text-sm"
                            >
                              Reset to Default
                            </Button>
                          )}
                        </div>
                      </div>
                    </div>
                    {/* Hidden file input */}
                    <input
                      ref={fileInputRef}
                      type="file"
                      accept="image/*"
                      onChange={handleProfilePictureUpload}
                      className="hidden"
                    />
                  </CardContent>
                </Card>

                <div className="grid grid-cols-1 xl:grid-cols-3 gap-4 sm:gap-6">
                  {/* Profile Information */}
                  <div className="xl:col-span-2">
                    <Card>
                      <CardHeader className="flex flex-col sm:flex-row items-start sm:items-center justify-between gap-2 sm:gap-0 pb-4">
                        <CardTitle className="text-lg sm:text-xl">
                          Personal Information
                        </CardTitle>
                        <Button
                          variant="outline"
                          size="sm"
                          onClick={() =>
                            isEditing ? handleSave() : setIsEditing(true)
                          }
                          className="text-xs sm:text-sm w-full sm:w-auto"
                          disabled={isLoading}
                        >
                          {isLoading ? (
                            <Loader2 className="mr-2 h-3 w-3 sm:h-4 sm:w-4 animate-spin" />
                          ) : isEditing ? (
                            <Save className="mr-2 h-3 w-3 sm:h-4 sm:w-4" />
                          ) : (
                            <Edit className="mr-2 h-3 w-3 sm:h-4 sm:w-4" />
                          )}
                          {isLoading
                            ? "Saving..."
                            : isEditing
                              ? "Save"
                              : "Edit"}
                        </Button>
                      </CardHeader>
                      <CardContent className="space-y-4">
                        <div className="grid grid-cols-1 sm:grid-cols-2 gap-4">
                          <div>
                            <Label htmlFor="name" className="text-sm">
                              Full Name
                            </Label>
                            <Input
                              id="name"
                              value={profile.name}
                              onChange={(e) =>
                                setProfile({ ...profile, name: e.target.value })
                              }
                              disabled={!isEditing}
                              className="text-sm"
                            />
                          </div>
                          <div>
                            <Label htmlFor="email" className="text-sm">
                              Email
                            </Label>
                            <Input
                              id="email"
                              type="email"
                              value={profile.email}
                              onChange={(e) =>
                                setProfile({
                                  ...profile,
                                  email: e.target.value,
                                })
                              }
                              disabled={!isEditing}
                              className="text-sm"
                            />
                          </div>
                          <div>
                            <Label htmlFor="phone" className="text-sm">
                              Phone Number
                            </Label>
                            <Input
                              id="phone"
                              value={profile.phone}
                              onChange={(e) =>
                                setProfile({
                                  ...profile,
                                  phone: e.target.value,
                                })
                              }
                              disabled={!isEditing}
                              className="text-sm"
                            />
                          </div>
                          <div>
                            <Label htmlFor="company" className="text-sm">
                              Company
                            </Label>
                            <Input
                              id="company"
                              value={profile.company}
                              onChange={(e) =>
                                setProfile({
                                  ...profile,
                                  company: e.target.value,
                                })
                              }
                              disabled={!isEditing}
                              className="text-sm"
                            />
                          </div>
                        </div>

                        <div>
                          <Label htmlFor="address" className="text-sm">
                            Address
                          </Label>
                          <Input
                            id="address"
                            value={
<<<<<<< HEAD
                              typeof profile.address === "object" && profile.address
=======
                              typeof profile.address === "object" &&
                              profile.address
>>>>>>> 782eeff0
                                ? Object.values(profile.address).join(", ")
                                : profile.address
                            }
                            onChange={(e) =>
                              setProfile({
                                ...profile,
                                address: e.target.value,
                              })
                            }
                            disabled={!isEditing}
                            className="text-sm"
                          />
                        </div>

                        <div>
                          <Label htmlFor="bio" className="text-sm">
                            Bio
                          </Label>
                          <Textarea
                            id="bio"
                            value={profile.bio}
                            onChange={(e) =>
                              setProfile({ ...profile, bio: e.target.value })
                            }
                            disabled={!isEditing}
                            rows={3}
                            className="text-sm resize-none"
                          />
                        </div>
                      </CardContent>
                    </Card>
                  </div>

                  {/* Profile Summary */}
                  <div className="space-y-4 sm:space-y-6">
                    <Card>
                      <CardHeader className="pb-4">
                        <CardTitle className="text-lg sm:text-xl">
                          Account Summary
                        </CardTitle>
                      </CardHeader>
                      <CardContent className="space-y-3 sm:space-y-4">
                        <div className="flex items-center gap-3">
                          <Calendar className="h-4 w-4 sm:h-5 sm:w-5 text-kanxa-blue flex-shrink-0" />
                          <div className="min-w-0">
                            <p className="text-xs sm:text-sm text-gray-600">
                              Member Since
                            </p>
                            <p className="font-medium text-sm sm:text-base truncate">
                              {profile.dateJoined}
                            </p>
                          </div>
                        </div>
                        <div className="flex items-center gap-3">
                          <MapPin className="h-4 w-4 sm:h-5 sm:w-5 text-kanxa-orange flex-shrink-0" />
                          <div className="min-w-0">
                            <p className="text-xs sm:text-sm text-gray-600">
                              Location
                            </p>
                            <p className="font-medium text-sm sm:text-base truncate">
<<<<<<< HEAD
                              {typeof profile.address === "object" && profile.address
=======
                              {typeof profile.address === "object" &&
                              profile.address
>>>>>>> 782eeff0
                                ? Object.values(profile.address).join(", ")
                                : profile.address}
                            </p>
                          </div>
                        </div>
                        <div className="flex items-center gap-3">
                          <Mail className="h-4 w-4 sm:h-5 sm:w-5 text-kanxa-green flex-shrink-0" />
                          <div className="min-w-0">
                            <p className="text-xs sm:text-sm text-gray-600">
                              Email Verified
                            </p>
                            <Badge
                              variant="secondary"
                              className="bg-green-100 text-green-800 text-xs"
                            >
                              Verified
                            </Badge>
                          </div>
                        </div>
                      </CardContent>
                    </Card>

                    <Card>
                      <CardHeader className="pb-4">
                        <CardTitle className="text-lg sm:text-xl">
                          Quick Actions
                        </CardTitle>
                      </CardHeader>
                      <CardContent className="space-y-2 sm:space-y-3">
                        <Button
                          className="w-full justify-start text-xs sm:text-sm h-auto py-2 sm:py-2.5"
                          variant="outline"
                          onClick={() => {
                            toast({
                              title: "Coming Soon",
                              description:
                                "Payment methods management will be available soon.",
                            });
                          }}
                        >
                          <CreditCard className="mr-2 h-3 w-3 sm:h-4 sm:w-4" />
                          Payment Methods
                        </Button>
                        <Button
                          className="w-full justify-start text-xs sm:text-sm h-auto py-2 sm:py-2.5"
                          variant="outline"
                          onClick={() => {
                            toast({
                              title: "Coming Soon",
                              description:
                                "Security settings will be available soon.",
                            });
                          }}
                        >
                          <Shield className="mr-2 h-3 w-3 sm:h-4 sm:w-4" />
                          Security Settings
                        </Button>
                        <Button
                          className="w-full justify-start text-xs sm:text-sm h-auto py-2 sm:py-2.5"
                          variant="outline"
                          onClick={() => {
                            // Switch to settings tab
                            const tabTrigger = document.querySelector(
                              '[value="settings"]',
                            ) as HTMLElement;
                            if (tabTrigger) {
                              tabTrigger.click();
                            } else {
                              toast({
                                title: "Settings",
                                description:
                                  "Navigate to the Settings tab to manage notifications.",
                              });
                            }
                          }}
                        >
                          <Bell className="mr-2 h-3 w-3 sm:h-4 sm:w-4" />
                          Notifications
                        </Button>
                      </CardContent>
                    </Card>
                  </div>
                </div>
              </TabsContent>

              <TabsContent
                value="activity"
                className="space-y-4 sm:space-y-6 mt-4 sm:mt-6"
              >
                <Card>
                  <CardHeader className="pb-4">
                    <CardTitle className="text-lg sm:text-xl">
                      Recent Activity
                    </CardTitle>
                  </CardHeader>
                  <CardContent>
                    <div className="space-y-3 sm:space-y-4">
                      {recentActivity.map((activity) => (
                        <div
                          key={activity.id}
                          className="flex flex-col sm:flex-row sm:items-center justify-between p-3 sm:p-4 border rounded-lg gap-3 sm:gap-4"
                        >
                          <div className="flex items-center gap-3 sm:gap-4 min-w-0 flex-1">
                            <div
                              className={`w-8 h-8 sm:w-10 sm:h-10 rounded-lg flex items-center justify-center flex-shrink-0 ${activity.type === "booking"
                                ? "bg-kanxa-light-blue"
                                : activity.type === "order"
                                  ? "bg-kanxa-light-orange"
                                  : "bg-kanxa-light-green"
                                }`}
                            >
                              {activity.type === "booking" && (
                                <Calendar className="h-3 w-3 sm:h-5 sm:w-5 text-kanxa-blue" />
                              )}
                              {activity.type === "order" && (
                                <CreditCard className="h-3 w-3 sm:h-5 sm:w-5 text-kanxa-orange" />
                              )}
                              {activity.type === "service" && (
                                <Settings className="h-3 w-3 sm:h-5 sm:w-5 text-kanxa-green" />
                              )}
                            </div>
                            <div className="min-w-0 flex-1">
                              <p className="font-medium text-sm sm:text-base line-clamp-2">
                                {activity.description}
                              </p>
                              <p className="text-xs sm:text-sm text-gray-600">
                                {activity.date}
                              </p>
                            </div>
                          </div>
                          <Badge
                            className={`text-xs flex-shrink-0 ${activity.status === "completed"
                              ? "bg-green-100 text-green-800"
                              : activity.status === "delivered"
                                ? "bg-blue-100 text-blue-800"
                                : "bg-yellow-100 text-yellow-800"
                              }`}
                          >
                            {activity.status}
                          </Badge>
                        </div>
                      ))}
                    </div>
                  </CardContent>
                </Card>
              </TabsContent>

              <TabsContent
                value="loyalty"
                className="space-y-4 sm:space-y-6 mt-4 sm:mt-6"
              >
                <div className="grid grid-cols-2 lg:grid-cols-4 gap-3 sm:gap-4 lg:gap-6">
                  <Card className="text-center">
                    <CardContent className="p-3 sm:p-4 lg:p-6">
                      <div className="text-xl sm:text-2xl lg:text-3xl font-bold text-kanxa-blue mb-1 sm:mb-2">
                        {loyaltyStats.totalBookings}
                      </div>
                      <div className="text-xs sm:text-sm text-gray-600">
                        Total Bookings
                      </div>
                    </CardContent>
                  </Card>
                  <Card className="text-center">
                    <CardContent className="p-3 sm:p-4 lg:p-6">
                      <div className="text-xl sm:text-2xl lg:text-3xl font-bold text-kanxa-orange mb-1 sm:mb-2">
                        {loyaltyStats.totalOrders}
                      </div>
                      <div className="text-xs sm:text-sm text-gray-600">
                        Total Orders
                      </div>
                    </CardContent>
                  </Card>
                  <Card className="text-center">
                    <CardContent className="p-3 sm:p-4 lg:p-6">
                      <div className="text-lg sm:text-xl lg:text-2xl xl:text-3xl font-bold text-kanxa-green mb-1 sm:mb-2">
                        Rs {loyaltyStats.totalSpent.toLocaleString()}
                      </div>
                      <div className="text-xs sm:text-sm text-gray-600">
                        Total Spent
                      </div>
                    </CardContent>
                  </Card>
                  <Card className="text-center">
                    <CardContent className="p-3 sm:p-4 lg:p-6">
                      <div className="text-xl sm:text-2xl lg:text-3xl font-bold text-kanxa-navy mb-1 sm:mb-2">
                        {loyaltyStats.loyaltyPoints}
                      </div>
                      <div className="text-xs sm:text-sm text-gray-600">
                        Loyalty Points
                      </div>
                    </CardContent>
                  </Card>
                </div>

                <Card>
                  <CardHeader className="pb-4">
                    <CardTitle className="flex flex-col sm:flex-row items-start sm:items-center gap-2 text-lg sm:text-xl">
                      <span>Membership Status</span>
                      <Badge className="bg-yellow-100 text-yellow-800 text-xs">
                        {loyaltyStats.membershipLevel}
                      </Badge>
                    </CardTitle>
                  </CardHeader>
                  <CardContent>
                    <div className="space-y-3 sm:space-y-4">
                      <div className="flex justify-between items-center">
                        <span className="text-sm sm:text-base">
                          Progress to Platinum
                        </span>
                        <span className="text-sm sm:text-base font-medium">
                          75%
                        </span>
                      </div>
                      <div className="w-full bg-gray-200 rounded-full h-2">
                        <div className="bg-kanxa-blue h-2 rounded-full w-3/4"></div>
                      </div>
                      <p className="text-xs sm:text-sm text-gray-600">
                        Spend Rs 55,000 more to reach Platinum status and unlock
                        exclusive benefits!
                      </p>
                    </div>
                  </CardContent>
                </Card>
              </TabsContent>

              <TabsContent
                value="settings"
                className="space-y-4 sm:space-y-6 mt-4 sm:mt-6"
              >
                <Card>
                  <CardHeader className="pb-4">
                    <CardTitle className="text-lg sm:text-xl">
                      Notification Preferences
                    </CardTitle>
                  </CardHeader>
                  <CardContent className="space-y-4">
                    <div className="flex items-start sm:items-center justify-between gap-4">
                      <div className="flex-1 min-w-0">
                        <p className="font-medium text-sm sm:text-base">
                          Booking Updates
                        </p>
                        <p className="text-xs sm:text-sm text-gray-600">
                          Receive notifications about your bookings
                        </p>
                      </div>
                      <Switch
                        checked={notifications.bookingUpdates}
                        onCheckedChange={(checked) => {
                          const newSettings = {
                            ...notifications,
                            bookingUpdates: checked,
                          };
                          setNotifications(newSettings);
                          saveNotificationSettings(newSettings);
                        }}
                        className="flex-shrink-0"
                      />
                    </div>
                    <Separator />
                    <div className="flex items-start sm:items-center justify-between gap-4">
                      <div className="flex-1 min-w-0">
                        <p className="font-medium text-sm sm:text-base">
                          Promotional Offers
                        </p>
                        <p className="text-xs sm:text-sm text-gray-600">
                          Get notified about special deals and discounts
                        </p>
                      </div>
                      <Switch
                        checked={notifications.promotions}
                        onCheckedChange={(checked) => {
                          const newSettings = {
                            ...notifications,
                            promotions: checked,
                          };
                          setNotifications(newSettings);
                          saveNotificationSettings(newSettings);
                        }}
                        className="flex-shrink-0"
                      />
                    </div>
                    <Separator />
                    <div className="flex items-start sm:items-center justify-between gap-4">
                      <div className="flex-1 min-w-0">
                        <p className="font-medium text-sm sm:text-base">
                          Service Reminders
                        </p>
                        <p className="text-xs sm:text-sm text-gray-600">
                          Reminders for scheduled services and maintenance
                        </p>
                      </div>
                      <Switch
                        checked={notifications.serviceReminders}
                        onCheckedChange={(checked) => {
                          const newSettings = {
                            ...notifications,
                            serviceReminders: checked,
                          };
                          setNotifications(newSettings);
                          saveNotificationSettings(newSettings);
                        }}
                        className="flex-shrink-0"
                      />
                    </div>
                    <Separator />
                    <div className="flex items-start sm:items-center justify-between gap-4">
                      <div className="flex-1 min-w-0">
                        <p className="font-medium text-sm sm:text-base">
                          Newsletter
                        </p>
                        <p className="text-xs sm:text-sm text-gray-600">
                          Monthly newsletter with updates and tips
                        </p>
                      </div>
                      <Switch
                        checked={notifications.newsletter}
                        onCheckedChange={(checked) => {
                          const newSettings = {
                            ...notifications,
                            newsletter: checked,
                          };
                          setNotifications(newSettings);
                          saveNotificationSettings(newSettings);
                        }}
                        className="flex-shrink-0"
                      />
                    </div>
                  </CardContent>
                </Card>

                <Card>
                  <CardHeader className="pb-4">
                    <CardTitle className="text-lg sm:text-xl">
                      Account Actions
                    </CardTitle>
                  </CardHeader>
                  <CardContent className="space-y-3 sm:space-y-4">
                    <Button
                      variant="outline"
                      className="w-full justify-start text-xs sm:text-sm h-auto py-2 sm:py-2.5"
                      onClick={() => setPasswordDialogOpen(true)}
                    >
                      <Shield className="mr-2 h-3 w-3 sm:h-4 sm:w-4" />
                      Change Password
                    </Button>
                    <Button
                      variant="outline"
                      className="w-full justify-start text-xs sm:text-sm h-auto py-2 sm:py-2.5"
                      onClick={() => setPaymentDialogOpen(true)}
                    >
                      <CreditCard className="mr-2 h-3 w-3 sm:h-4 sm:w-4" />
                      Manage Payment Methods
                    </Button>
                    <Button
                      variant="outline"
                      className="w-full justify-start text-xs sm:text-sm h-auto py-2 sm:py-2.5"
                      onClick={() => setEmailDialogOpen(true)}
                    >
                      <Mail className="mr-2 h-3 w-3 sm:h-4 sm:w-4" />
                      Update Email Address
                    </Button>
                    <Separator />
                    <Button
                      variant="destructive"
                      className="w-full justify-start text-xs sm:text-sm h-auto py-2 sm:py-2.5"
                      onClick={handleLogout}
                    >
                      <LogOut className="mr-2 h-3 w-3 sm:h-4 sm:w-4" />
                      Sign Out
                    </Button>
                  </CardContent>
                </Card>
              </TabsContent>
            </Tabs>
          </div>
        </div>
      </section>

      {/* Password Change Dialog */}
      <Dialog open={passwordDialogOpen} onOpenChange={setPasswordDialogOpen}>
        <DialogContent className="sm:max-w-md">
          <DialogHeader>
            <DialogTitle className="flex items-center gap-2">
              <Shield className="w-5 h-5 text-kanxa-blue" />
              Change Password
            </DialogTitle>
            <DialogDescription>
              Enter your current password and choose a new secure password.
            </DialogDescription>
          </DialogHeader>
          <div className="space-y-4 py-4">
            <div className="space-y-2">
              <Label htmlFor="current-password">Current Password</Label>
              <Input
                id="current-password"
                type="password"
                value={passwordForm.currentPassword}
                onChange={(e) =>
                  setPasswordForm((prev) => ({
                    ...prev,
                    currentPassword: e.target.value,
                  }))
                }
                placeholder="Enter current password"
              />
            </div>
            <div className="space-y-2">
              <Label htmlFor="new-password">New Password</Label>
              <Input
                id="new-password"
                type="password"
                value={passwordForm.newPassword}
                onChange={(e) =>
                  setPasswordForm((prev) => ({
                    ...prev,
                    newPassword: e.target.value,
                  }))
                }
                placeholder="Enter new password"
              />
            </div>
            <div className="space-y-2">
              <Label htmlFor="confirm-password">Confirm New Password</Label>
              <Input
                id="confirm-password"
                type="password"
                value={passwordForm.confirmPassword}
                onChange={(e) =>
                  setPasswordForm((prev) => ({
                    ...prev,
                    confirmPassword: e.target.value,
                  }))
                }
                placeholder="Confirm new password"
              />
            </div>
            <div className="bg-blue-50 p-3 rounded-lg">
              <p className="text-sm text-blue-800">
                <strong>Password Requirements:</strong>
              </p>
              <ul className="text-xs text-blue-700 mt-1 space-y-1">
                <li>• At least 6 characters long</li>
                <li>• Mix of letters and numbers recommended</li>
                <li>• Avoid using personal information</li>
              </ul>
            </div>
          </div>
          <div className="flex gap-3">
            <Button
              variant="outline"
              onClick={() => setPasswordDialogOpen(false)}
              className="flex-1"
            >
              Cancel
            </Button>
            <Button
              onClick={handlePasswordChange}
              className="flex-1 bg-kanxa-blue hover:bg-kanxa-blue/90"
              disabled={
                !passwordForm.currentPassword ||
                !passwordForm.newPassword ||
                !passwordForm.confirmPassword
              }
            >
              Change Password
            </Button>
          </div>
        </DialogContent>
      </Dialog>

      {/* Email Change Dialog */}
      <Dialog open={emailDialogOpen} onOpenChange={setEmailDialogOpen}>
        <DialogContent className="sm:max-w-md">
          <DialogHeader>
            <DialogTitle className="flex items-center gap-2">
              <Mail className="w-5 h-5 text-kanxa-blue" />
              Update Email Address
            </DialogTitle>
            <DialogDescription>
              {emailForm.step === 1
                ? "Enter your new email address to receive a verification code."
                : "Enter the verification code sent to your new email address."}
            </DialogDescription>
          </DialogHeader>
          <div className="space-y-4 py-4">
            {emailForm.step === 1 ? (
              <>
                <div className="space-y-2">
                  <Label htmlFor="current-email">Current Email</Label>
                  <Input
                    id="current-email"
                    type="email"
                    value={user?.email || ""}
                    disabled
                    className="bg-gray-50"
                  />
                </div>
                <div className="space-y-2">
                  <Label htmlFor="new-email">New Email Address</Label>
                  <Input
                    id="new-email"
                    type="email"
                    value={emailForm.newEmail}
                    onChange={(e) =>
                      setEmailForm((prev) => ({
                        ...prev,
                        newEmail: e.target.value,
                      }))
                    }
                    placeholder="Enter new email address"
                  />
                </div>
                <div className="bg-amber-50 p-3 rounded-lg">
                  <p className="text-sm text-amber-800">
                    <strong>Important:</strong> Make sure you have access to
                    this email address. You'll need to verify it before the
                    change takes effect.
                  </p>
                </div>
              </>
            ) : (
              <>
                <div className="space-y-2">
                  <Label htmlFor="verification-code">Verification Code</Label>
                  <Input
                    id="verification-code"
                    type="text"
                    value={emailForm.verificationCode}
                    onChange={(e) =>
                      setEmailForm((prev) => ({
                        ...prev,
                        verificationCode: e.target.value,
                      }))
                    }
                    placeholder="Enter 6-digit code"
                    maxLength={6}
                  />
                </div>
                <div className="bg-green-50 p-3 rounded-lg">
                  <p className="text-sm text-green-800">
                    We sent a verification code to{" "}
                    <strong>{emailForm.newEmail}</strong>. Check your inbox and
                    enter the code above.
                  </p>
                </div>
                <Button
                  variant="outline"
                  onClick={() => setEmailForm((prev) => ({ ...prev, step: 1 }))}
                  className="w-full"
                >
                  Change Email Address
                </Button>
              </>
            )}
          </div>
          <div className="flex gap-3">
            <Button
              variant="outline"
              onClick={() => {
                setEmailDialogOpen(false);
                setEmailForm({ newEmail: "", verificationCode: "", step: 1 });
              }}
              className="flex-1"
            >
              Cancel
            </Button>
            <Button
              onClick={
                emailForm.step === 1
                  ? handleEmailVerificationRequest
                  : handleEmailChange
              }
              className="flex-1 bg-kanxa-blue hover:bg-kanxa-blue/90"
              disabled={
                emailForm.step === 1
                  ? !emailForm.newEmail
                  : !emailForm.verificationCode
              }
            >
              {emailForm.step === 1 ? "Send Verification Code" : "Update Email"}
            </Button>
          </div>
        </DialogContent>
      </Dialog>

      {/* Payment Methods Dialog */}
      <Dialog open={paymentDialogOpen} onOpenChange={setPaymentDialogOpen}>
        <DialogContent className="sm:max-w-2xl">
          <DialogHeader>
            <DialogTitle className="flex items-center gap-2">
              <CreditCard className="w-5 h-5 text-kanxa-blue" />
              Manage Payment Methods
            </DialogTitle>
            <DialogDescription>
              Add, remove, or set your default payment methods for bookings.
            </DialogDescription>
          </DialogHeader>
          <div className="space-y-4 py-4">
            {/* Existing Payment Methods */}
            <div className="space-y-3">
              <h4 className="font-medium text-kanxa-navy">
                Your Payment Methods
              </h4>
              {paymentMethods.map((method) => (
                <div
                  key={method.id}
                  className="flex items-center justify-between p-3 border rounded-lg"
                >
                  <div className="flex items-center gap-3">
                    <div className="w-10 h-10 bg-kanxa-light-blue rounded-lg flex items-center justify-center">
                      {method.type === "Khalti" ? (
                        <span className="text-purple-600 font-bold text-sm">
                          K
                        </span>
                      ) : (
                        <span className="text-green-600 font-bold text-sm">
                          E
                        </span>
                      )}
                    </div>
                    <div>
                      <div className="font-medium">{method.type}</div>
                      <div className="text-sm text-gray-600">
                        {method.identifier}
                      </div>
                      {method.expiryDate && (
                        <div className="text-xs text-gray-500">
                          Expires: {method.expiryDate}
                        </div>
                      )}
                    </div>
                    {method.isDefault && (
                      <Badge className="bg-kanxa-green text-white">
                        Default
                      </Badge>
                    )}
                  </div>
                  <div className="flex gap-2">
                    {!method.isDefault && (
                      <Button
                        size="sm"
                        variant="outline"
                        onClick={() => setDefaultPaymentMethod(method.id)}
                      >
                        Set Default
                      </Button>
                    )}
                    <Button
                      size="sm"
                      variant="destructive"
                      onClick={() => removePaymentMethod(method.id)}
                    >
                      Remove
                    </Button>
                  </div>
                </div>
              ))}
            </div>

            <Separator />

            {/* Add New Payment Method */}
            <div className="space-y-3">
              <h4 className="font-medium text-kanxa-navy">
                Add New Payment Method
              </h4>
              <div className="grid grid-cols-2 gap-3">
                <Button
                  variant="outline"
                  className="h-20 flex flex-col gap-2"
                  onClick={() => {
                    addPaymentMethod({
                      type: "Khalti",
                      identifier:
                        "**** **** **** " +
                        Math.floor(1000 + Math.random() * 9000),
                      isDefault: false,
                      expiryDate: "12/26",
                    });
                  }}
                >
                  <div className="w-8 h-8 bg-purple-600 rounded-lg flex items-center justify-center">
                    <span className="text-white font-bold text-sm">K</span>
                  </div>
                  <span className="text-sm">Add Khalti</span>
                </Button>
                <Button
                  variant="outline"
                  className="h-20 flex flex-col gap-2"
                  onClick={() => {
                    addPaymentMethod({
                      type: "eSewa",
                      identifier: "user@email.com",
                      isDefault: false,
                      expiryDate: null,
                    });
                  }}
                >
                  <div className="w-8 h-8 bg-green-600 rounded-lg flex items-center justify-center">
                    <span className="text-white font-bold text-sm">E</span>
                  </div>
                  <span className="text-sm">Add eSewa</span>
                </Button>
              </div>
            </div>

            <div className="bg-blue-50 p-3 rounded-lg">
              <p className="text-sm text-blue-800">
                <strong>Note:</strong> Payment methods are used for quick
                checkout during bookings. Your default method will be
                pre-selected at payment.
              </p>
            </div>
          </div>
          <div className="flex justify-end">
            <Button
              onClick={() => setPaymentDialogOpen(false)}
              className="bg-kanxa-blue hover:bg-kanxa-blue/90"
            >
              Done
            </Button>
          </div>
        </DialogContent>
      </Dialog>
    </Layout>
  );
}<|MERGE_RESOLUTION|>--- conflicted
+++ resolved
@@ -57,11 +57,19 @@
   const defaultImage =
     "https://cdn.builder.io/api/v1/image/assets%2Fe0e990aaf8214381b9783ad82133cc2a%2F726cd8591a334f858722142910fcf4de?format=webp&width=800";
 
+  // Helper function to convert address to string
+  const addressToString = (address: string | object | undefined): string => {
+    if (!address) return "";
+    if (typeof address === "string") return address;
+    if (typeof address === "object") return Object.values(address).join(", ");
+    return "";
+  };
+
   const [profile, setProfile] = useState({
     name: user?.name || "",
     email: user?.email || "",
     phone: user?.phone || "",
-    address: user?.address || "",
+    address: addressToString(user?.address),
     company: user?.profile?.company || user?.company || "",
     dateJoined: user?.createdAt
       ? new Date(user.createdAt).toISOString().split("T")[0]
@@ -71,29 +79,12 @@
 
   // Update profile when user data changes
   useEffect(() => {
-<<<<<<< HEAD
-  if (user) {
-    setProfile({
-      name: user.name || "",
-      email: user.email || "",
-      phone: user.phone || "",
-      address: user.address || "",
-      company: user.company || "", // Update this line
-      dateJoined: user.createdAt
-        ? new Date(user.createdAt).toISOString().split("T")[0]
-        : new Date().toISOString().split("T")[0],
-      bio: user.bio || "", // Update this line
-    });
-    setProfilePicture(user.profilePicture || null);
-  }
-}, [user]);
-=======
     if (user) {
       setProfile({
         name: user.name || "",
         email: user.email || "",
         phone: user.phone || "",
-        address: user.address || "",
+        address: addressToString(user.address),
         company: user.profile?.company || user.company || "",
         dateJoined: user.createdAt
           ? new Date(user.createdAt).toISOString().split("T")[0]
@@ -103,7 +94,6 @@
       setProfilePicture(user.profilePicture || user.avatar || null);
     }
   }, [user]);
->>>>>>> 782eeff0
 
   const [notifications, setNotifications] = useState({
     bookingUpdates: true,
@@ -762,16 +752,7 @@
                           </Label>
                           <Input
                             id="address"
-                            value={
-<<<<<<< HEAD
-                              typeof profile.address === "object" && profile.address
-=======
-                              typeof profile.address === "object" &&
-                              profile.address
->>>>>>> 782eeff0
-                                ? Object.values(profile.address).join(", ")
-                                : profile.address
-                            }
+                            value={profile.address}
                             onChange={(e) =>
                               setProfile({
                                 ...profile,
@@ -829,14 +810,7 @@
                               Location
                             </p>
                             <p className="font-medium text-sm sm:text-base truncate">
-<<<<<<< HEAD
-                              {typeof profile.address === "object" && profile.address
-=======
-                              {typeof profile.address === "object" &&
-                              profile.address
->>>>>>> 782eeff0
-                                ? Object.values(profile.address).join(", ")
-                                : profile.address}
+                              {profile.address}
                             </p>
                           </div>
                         </div>
@@ -939,12 +913,13 @@
                         >
                           <div className="flex items-center gap-3 sm:gap-4 min-w-0 flex-1">
                             <div
-                              className={`w-8 h-8 sm:w-10 sm:h-10 rounded-lg flex items-center justify-center flex-shrink-0 ${activity.type === "booking"
-                                ? "bg-kanxa-light-blue"
-                                : activity.type === "order"
-                                  ? "bg-kanxa-light-orange"
-                                  : "bg-kanxa-light-green"
-                                }`}
+                              className={`w-8 h-8 sm:w-10 sm:h-10 rounded-lg flex items-center justify-center flex-shrink-0 ${
+                                activity.type === "booking"
+                                  ? "bg-kanxa-light-blue"
+                                  : activity.type === "order"
+                                    ? "bg-kanxa-light-orange"
+                                    : "bg-kanxa-light-green"
+                              }`}
                             >
                               {activity.type === "booking" && (
                                 <Calendar className="h-3 w-3 sm:h-5 sm:w-5 text-kanxa-blue" />
@@ -966,12 +941,13 @@
                             </div>
                           </div>
                           <Badge
-                            className={`text-xs flex-shrink-0 ${activity.status === "completed"
-                              ? "bg-green-100 text-green-800"
-                              : activity.status === "delivered"
-                                ? "bg-blue-100 text-blue-800"
-                                : "bg-yellow-100 text-yellow-800"
-                              }`}
+                            className={`text-xs flex-shrink-0 ${
+                              activity.status === "completed"
+                                ? "bg-green-100 text-green-800"
+                                : activity.status === "delivered"
+                                  ? "bg-blue-100 text-blue-800"
+                                  : "bg-yellow-100 text-yellow-800"
+                            }`}
                           >
                             {activity.status}
                           </Badge>
